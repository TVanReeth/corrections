#!/usr/bin/env python
# -*- coding: utf-8 -*-
"""
A TaskManager which keeps track of which targets to process.

.. codeauthor:: Rasmus Handberg <rasmush@phys.au.dk>
.. codeauthor:: Lindsey Carboneau
"""

from __future__ import division, with_statement, print_function, absolute_import
import os.path
import sqlite3
import logging

class TaskManager(object):
	"""
	A TaskManager which keeps track of which targets to process.
	"""

	def __init__(self, todo_file):
		"""
		Initialize the TaskManager which keeps track of which targets to process.

		Parameters:
			todo_file: Path to the TODO-file.

		Raises:
			IOError: If TODO-file could not be found.
		"""

		if os.path.isdir(todo_file):
			todo_file = os.path.join(todo_file, 'todo.sqlite')

		if not os.path.exists(todo_file):
			raise IOError('Could not find TODO-file')

		# Load the SQLite file:
		self.conn = sqlite3.connect(todo_file)
		self.conn.row_factory = sqlite3.Row
		self.cursor = self.conn.cursor()

		# Setup logging:
		formatter = logging.Formatter('%(asctime)s - %(levelname)s - %(message)s')
		console = logging.StreamHandler()
		console.setFormatter(formatter)
		self.logger = logging.getLogger(__name__)
		self.logger.addHandler(console)
		self.logger.setLevel(logging.INFO)

		# Add status indicator for corrections to todolist, if it doesn't already exists:
		self.cursor.execute("PRAGMA table_info(todolist)")
		if 'corr_status' not in [r['name'] for r in self.cursor.fetchall()]:
			self.logger.debug("Adding corr_status column to todolist")
			self.cursor.execute("ALTER TABLE todolist ADD COLUMN corr_status INT DEFAULT NULL")
			self.cursor.execute("CREATE INDEX corr_status_idx ON todolist (corr_status);")
			self.conn.commit()

		self.cursor.execute("UPDATE todolist SET corr_status=NULL")
		self.conn.commit()


	def __enter__(self):
		return self

	def __exit__(self, *args):
		self.close()

	def close(self):
		if self.cursor: self.cursor.close()
		if self.conn: self.conn.close()

	def get_task(self, starid=None):
		"""
		Get next task to be processed.

		Returns:
			dict or None: Dictionary of settings for task.
		"""

<<<<<<< HEAD
		if starid is not None:
			constraints = f" AND todolist.starid={starid:d}" 
		else:
			constraints = ''

		self.cursor.execute("SELECT * FROM todolist INNER JOIN diagnostics ON todolist.priority=diagnostics.priority WHERE status IN (1,3) AND corr_status IS NULL"
		+ constraints + " ORDER BY priority LIMIT 1;")
		
=======
		constraints = []
		if starid is not None:
			constraints.append('todolist.starid=%d' % starid)

		if constraints:
			constraints = ' AND ' + " AND ".join(constraints)

		self.cursor.execute("SELECT * FROM todolist INNER JOIN diagnostics ON todolist.priority=diagnostics.priority WHERE status IN (1,3) AND corr_status IS NULL %s ORDER BY priority LIMIT 1;" % constraints)
>>>>>>> b1cfbecd
		task = self.cursor.fetchone()
		if task: return dict(task)
		return None

	def save_results(self, result):
		# Update the status in the TODO list:
		self.cursor.execute("UPDATE todolist SET corr_status=? WHERE priority=?;", (
			result['corr_status'].value,
			result['priority']
		))
		self.conn.commit()

	def start_task(self, taskid):
		"""
		Mark a task as STARTED in the TODO-list.
		"""
		self.cursor.execute("UPDATE todolist SET corr_status=6 WHERE priority=?;", (taskid,))
		self.conn.commit()

	def get_random_task(self):
		"""
		Get random task to be processed.

		Returns:
			dict or None: Dictionary of settings for task.
		"""
		raise NotImplementedError("A helpful error message goes here") # TODO<|MERGE_RESOLUTION|>--- conflicted
+++ resolved
@@ -77,16 +77,6 @@
 			dict or None: Dictionary of settings for task.
 		"""
 
-<<<<<<< HEAD
-		if starid is not None:
-			constraints = f" AND todolist.starid={starid:d}" 
-		else:
-			constraints = ''
-
-		self.cursor.execute("SELECT * FROM todolist INNER JOIN diagnostics ON todolist.priority=diagnostics.priority WHERE status IN (1,3) AND corr_status IS NULL"
-		+ constraints + " ORDER BY priority LIMIT 1;")
-		
-=======
 		constraints = []
 		if starid is not None:
 			constraints.append('todolist.starid=%d' % starid)
@@ -95,7 +85,6 @@
 			constraints = ' AND ' + " AND ".join(constraints)
 
 		self.cursor.execute("SELECT * FROM todolist INNER JOIN diagnostics ON todolist.priority=diagnostics.priority WHERE status IN (1,3) AND corr_status IS NULL %s ORDER BY priority LIMIT 1;" % constraints)
->>>>>>> b1cfbecd
 		task = self.cursor.fetchone()
 		if task: return dict(task)
 		return None
